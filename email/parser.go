package email

import (
	"abuse-scanner/database"
	"abuse-scanner/utils"
	"bufio"
	"bytes"
	"context"
	"fmt"
	"io"
	"io/ioutil"
	"net/url"
	"os"
	"os/exec"
	"path/filepath"
	"regexp"
	"strings"
	"sync"
	"time"

	"github.com/emersion/go-message"
	"github.com/sirupsen/logrus"
	"gitlab.com/NebulousLabs/errors"
	"gitlab.com/SkynetLabs/skyd/skymodules"
	"go.mongodb.org/mongo-driver/bson"
	"golang.org/x/net/html"

	//nolint:golint,blank-imports
	_ "github.com/emersion/go-message/charset"
)

const (
	cypressConfig = `
const { defineConfig } = require('cypress')
module.exports = defineConfig({
	e2e: {
		defaultCommandTimeout: 5000,
		setupNodeEvents(on, config) {
			on('task', {
				log(message) {
					console.log(message)
					return null
				},
			})
		},
		screenshotOnRunFailure: false,
		specPattern: 'cypress/integration/**/*.cy.js',
		supportFile: false,
		video: false
	}
})`

	// defaultDirPerm defines the default permissions used for a new dir
	defaultDirPerm = 0755

	// defaultFilePerm defines the default permissions used for a new file
	defaultFilePerm = 0644

	// parseFrequency defines the frequency with which the parser looks for
	// emails to be parsed
	parseFrequency = 30 * time.Second
)

var (
<<<<<<< HEAD
	// extractSkylink64RE is a regex that is capable of extracting base-64
	// encoded skylinks from text
	extractSkylink64RE = regexp.MustCompile(`.+?://.+?\..+?/([a-zA-Z0-9-_]{46})`)

	// extractSkylink32RE is a regex that is capable of extracting base-32
	// encoded skylinks from text
	extractSkylink32RE = regexp.MustCompile(`.+?://.*?([a-zA-Z0-9-_]{55})`)

	// extractSkytransferURL is a regex that is capable of extracting skytransfer URLs
	extractSkytransferURL = regexp.MustCompile(`^.*((?:https://)?skytransfer.hns.*/.*?(\s|$))`)

	// extractPortalURL is a regex that is capable of extracting the portal from
	// an hns URL
	extractPortalURL = regexp.MustCompile(`^https://.*\.hns\.(.*?)/.*`)
=======
	// extractSkylink64RE and extractSkylink64RE_2 are regexes capable of
	// extracting base-64 encoded skylinks from text
	extractSkylink64RE   = regexp.MustCompile(`.+?://.+?\..+?/([a-zA-Z0-9-_]{46})`)
	extractSkylink64RE_2 = regexp.MustCompile(`(http.+|hxxp.+|\..+|://.+|^)([a-zA-Z0-9-_]{46})(\?.*)?$`)

	// extractSkylink32RE and extractSkylink32RE_2 are regexes capable of
	// extracting base-32 encoded skylinks from text
	extractSkylink32RE   = regexp.MustCompile(`(?i).+?://.*?([a-z0-9]{55})`)
	extractSkylink32RE_2 = regexp.MustCompile(`(?i)(http.+|hxxp.+|\..+|://.+|^)([a-z0-9]{55})(\?.*)?$`)
>>>>>>> b8f2c2e1

	// space matches all whitespace
	space = regexp.MustCompile(`\s+`)

	validateSkylink64RE = regexp.MustCompile(`^([a-zA-Z0-9-_]{46})$`)
	validateSkylink32RE = regexp.MustCompile(`(?i)^([a-z0-9]{55})$`)
)

type (
	// Parser is an object that will periodically scan for unparsed emails and
	// parse them for skylinks.
	Parser struct {
		staticContext      context.Context
		staticDatabase     *database.AbuseScannerDB
		staticLogger       *logrus.Entry
		staticServerDomain string
		staticSponsor      string
		staticTmpDir       string
		staticWaitGroup    sync.WaitGroup
	}
)

// NewParser creates a new parser.
func NewParser(ctx context.Context, database *database.AbuseScannerDB, serverDomain, sponsor, tmpDir string, logger *logrus.Logger) *Parser {
	return &Parser{
		staticContext:      ctx,
		staticDatabase:     database,
		staticLogger:       logger.WithField("module", "Parser"),
		staticServerDomain: serverDomain,
		staticSponsor:      sponsor,
		staticTmpDir:       tmpDir,
	}
}

// Start initializes the fetch process.
func (p *Parser) Start() error {
	p.staticWaitGroup.Add(1)
	go func() {
		p.threadedParseMessages()
		p.staticWaitGroup.Done()
	}()
	return nil
}

// Stop waits for the parser's waitgroup and times out after one minute.
func (p *Parser) Stop() error {
	c := make(chan struct{})
	go func() {
		defer close(c)
		p.staticWaitGroup.Wait()
	}()
	select {
	case <-c:
		return nil
	case <-time.After(time.Minute):
		return errors.New("unclean parser shutdown")
	}
}

// buildAbuseReport will parse the email body into an abuse report. This report
// contains information about the reporter, the tags and the skylinks.
func (p *Parser) buildAbuseReport(email database.AbuseEmail) (database.AbuseReport, error) {
	// convenience variables
	logger := p.staticLogger

	// check for nil body
	body := email.Body
	if body == nil {
		return database.AbuseReport{}, errors.New("empty body")
	}

	// extract the reporter.
	reporter := database.AbuseReporter{
		Email: email.ReplyToEmail(),
	}

	// extract all tags and skylinks
	skylinks, tags, err := parseBody(body, p.staticTmpDir, logger)
	if err != nil {
		return database.AbuseReport{}, err
	}

	// return a report
	return database.AbuseReport{
		Skylinks: skylinks,
		Reporter: reporter,
		Sponsor:  p.staticSponsor,
		Tags:     tags,
	}, nil
}

// parseEmail will parse the body of the given email into a list of abuse
// reports. Every report contains a unique skylink with extra metadata and can
// be used to block abusive skylinks.
func (p *Parser) parseEmail(email database.AbuseEmail) (err error) {
	// convenience variables
	abuseDB := p.staticDatabase

	// acquire a lock on the email
	lock := abuseDB.NewLock(email.UID)
	err = lock.Lock()
	if err != nil {
		return errors.AddContext(err, "could not acquire lock")
	}

	// defer the unlock
	defer func() {
		unlockErr := lock.Unlock()
		if unlockErr != nil {
			err = errors.Compose(err, errors.AddContext(unlockErr, "could not release lock"))
			return
		}
	}()

	// parse the email body into a report
	var report database.AbuseReport
	report, err = p.buildAbuseReport(email)
	if err != nil {
		return errors.AddContext(err, "could not parse email body")
	}

	// update the email
	err = abuseDB.UpdateNoLock(email, bson.M{
		"$set": bson.M{
			"parsed":       true,
			"parsed_at":    time.Now().UTC(),
			"parsed_by":    p.staticServerDomain,
			"parse_result": report,
		},
	})
	if err != nil {
		return errors.AddContext(err, "could not update email")
	}
	return nil
}

// parseMessages fetches all unparsed message from the database and parses them.
// Parsing entails extracting all skylinks and tags from the email to build an
// abuse report, which is set on the abuse email in the database.
func (p *Parser) parseMessages() {
	// convenience variables
	abuseDB := p.staticDatabase
	logger := p.staticLogger

	// fetch all unparsed emails
	toParse, err := abuseDB.FindUnparsed()
	if err != nil {
		logger.Errorf("Failed fetching unparsed emails, error %v", err)
		return
	}

	// log unparsed messages count
	numUnparsed := len(toParse)
	if numUnparsed == 0 {
		logger.Debugf("Found %v unparsed messages", numUnparsed)
		return
	}

	logger.Infof("Found %v unparsed messages", numUnparsed)

	// loop all emails and parse them
	for _, email := range toParse {
		err = p.parseEmail(email)
		if err != nil {
			logger.Errorf("Failed to parse email %v, error %v", email.UID, err)
		}
	}
}

// threadedParseMessages will periodically fetch email messages that have not
// been parsed yet and parse them.
func (p *Parser) threadedParseMessages() {
	// convenience variables
	logger := p.staticLogger

	// create a new ticker
	ticker := time.NewTicker(parseFrequency)

	// start the loop
	for {
		logger.Debugln("threadedParseMessages loop iteration triggered")
		p.parseMessages()

		select {
		case <-p.staticContext.Done():
			logger.Info("Parser context done")
			return
		case <-ticker.C:
		}
	}
}

// parseBody is a helper function that parses the given body bytes, extracted
// as a standalone function for unit testing purposes
func parseBody(body []byte, tmpDir string, logger *logrus.Entry) ([]string, []string, error) {
	// use the message library to parse the email
	msg, err := message.Read(bytes.NewBuffer(body))
	if err != nil {
		return nil, nil, err
	}

	// extract all tags and skylinks
	var tags []string
	var skylinks []string
	var skytransferURLs []string

	// create a multi-part reader from the message
	mpr := msg.MultipartReader()
	if mpr != nil {
		for {
			p, err := mpr.NextPart()
			if err == io.EOF {
				break
			} else if err != nil {
				logger.Errorf("error occurred while trying to read next part from multi-part reader, err: %v", err)
				break
			}

			t, _, _ := p.Header.ContentType()
			if !shouldParseMediaType(t) {
				continue
			}
			switch t {
			case "text/html":
				// extract all text from the HTML
				text, err := extractTextFromHTML(p.Body)
				if err != nil {
					logger.Errorf("error occurred while trying to read the HTML from the multipart body, err: %v", err)
					continue
				}

				// extract all skylinks from the HTML
				skylinks = append(skylinks, extractSkylinks([]byte(text))...)

				// extract all skytransfer URLs from the HTML
				skytransferURLs = dedupe(append(skytransferURLs, extractSkyTransferURLs([]byte(text), logger.Logger)...))

				// extract all tags from the HTML
				tags = append(tags, extractTags([]byte(text))...)
			default:
				body, err = ioutil.ReadAll(p.Body)
				if err != nil {
					logger.Errorf("error occurred while trying to read multipart body with content type %v, err: %v", t, err)
					continue
				}

				// extract all skylinks from the email body
				skylinks = append(skylinks, extractSkylinks(body)...)

				// extract all skytransfer URLs from the HTML
				skytransferURLs = dedupe(append(skytransferURLs, extractSkyTransferURLs(body, logger.Logger)...))

				// extract all tags from the email body
				tags = append(tags, extractTags(body)...)
			}
		}
	} else {
		skylinks = extractSkylinks(body)
		skytransferURLs = dedupe(append(skytransferURLs, extractSkyTransferURLs(body, logger.Logger)...))
		tags = extractTags(body)
	}

	// if we have not found any tags yet
	if len(tags) == 0 {
		tags = append(tags, database.AbuseDefaultTag)
	}

	// if we have found skytransfer URLs, resolve them to skylinks
	if len(skytransferURLs) > 0 {
		resolvedSkylinks, err := resolveSkyTransferURLs(skytransferURLs, tmpDir, logger.Logger)
		if err != nil {
			fmt.Println(err)
			logger.Errorf("failed to resolve skytransfer URLs, err %v", err)
		} else {
			skylinks = append(skylinks, resolvedSkylinks...)
		}
	} else {
		logger.Info("NO SKYTRANSFER URLS FOUND")
	}

	return dedupe(skylinks), dedupe(tags), nil
}

// dedupe is a helper function that deduplicates the given input slice
func dedupe(input []string) []string {
	if len(input) == 0 {
		return input
	}

	var deduped []string
	seen := make(map[string]struct{})
	for _, value := range input {
		if _, exists := seen[value]; !exists {
			deduped = append(deduped, value)
			seen[value] = struct{}{}
		}
	}
	return deduped
}

// extractSkylinks is a helper function that extracts all skylinks (as strings)
// from the given byte slice.
func extractSkylinks(input []byte) []string {
	var maybeSkylinks []string

	// range over the string line by line and extract potential skylinks
	sc := bufio.NewScanner(bytes.NewBuffer(input))
	for sc.Scan() {
		for _, line := range []string{
			sc.Text(),
			space.ReplaceAllString(sc.Text(), ""),
		} {
			base64matches := append(
				extractSkylink64RE.FindAllStringSubmatch(line, -1),
				extractSkylink64RE_2.FindAllStringSubmatch(line, -1)...,
			)
			base32matches := append(
				extractSkylink32RE.FindAllStringSubmatch(line, -1),
				extractSkylink32RE_2.FindAllStringSubmatch(line, -1)...,
			)
			for _, matches := range append(
				base64matches,
				base32matches...,
			) {
				for _, match := range matches {
					if validateSkylink64RE.Match([]byte(match)) {
						maybeSkylinks = append(maybeSkylinks, match)
						continue
					}
					if validateSkylink32RE.Match([]byte(match)) {
						maybeSkylinks = append(maybeSkylinks, match)
						continue
					}
				}
			}
		}
	}

	// add the potential skylinks to a list of skylinks if LoadString succeeds
	var skylinks []string
	for _, skylink := range maybeSkylinks {
		var sl skymodules.Skylink
		err := sl.LoadString(skylink)
		if err == nil {
			skylinks = append(skylinks, sl.String())
		}
	}

	return dedupe(skylinks)
}

// extractSkyTransferURLs is a helper function that extracts all skytransfer
// URLs from the given byte slice.
func extractSkyTransferURLs(input []byte, logger *logrus.Logger) []string {
	var skyTransferURLs []string

	// range over the string line by line and extract potential skylinks
	sc := bufio.NewScanner(bytes.NewBuffer(input))
	for sc.Scan() {
		for _, matches := range extractSkytransferURL.FindAllStringSubmatch(sc.Text(), -1) {
			for _, match := range matches {
				match = utils.SanitizeURL(match)
				_, err := url.ParseRequestURI(match)
				if err != nil {
					logger.Debugf("matched skytransfer URL '%v' but was invalid, err '%v'", match, err)
					continue
				}
				skyTransferURLs = append(skyTransferURLs, match)
			}
		}
	}

	return dedupe(skyTransferURLs)
}

// extract tags is a helper function that extracts a set of tags from the given
// input
func extractTags(input []byte) []string {
	phishing := regexp.MustCompile(`[Pp]hishing`).Find(input) != nil
	malware := regexp.MustCompile(`[Mm]alware`).Find(input) != nil
	copyright := regexp.MustCompile(`[Ii]nfringing`).Find(input) != nil
	copyright = copyright || regexp.MustCompile(`[Cc]opyright`).Find(input) != nil
	terrorism := regexp.MustCompile(`[Tt]error`).Find(input) != nil
	terrorism = terrorism || regexp.MustCompile(`[Ii]slamic [Ss]tate`).Find(input) != nil
	csam := regexp.MustCompile(`[Cc]hild`).Find(input) != nil
	csam = csam || regexp.MustCompile(`CSAM`).Find(input) != nil
	csam = csam || regexp.MustCompile(`csam`).Find(input) != nil

	var tags []string
	if phishing {
		tags = append(tags, "phishing")
	}
	if malware {
		tags = append(tags, "malware")
	}
	if copyright {
		tags = append(tags, "copyright")
	}
	if terrorism {
		tags = append(tags, "terrorism")
	}
	if csam {
		tags = append(tags, "csam")
	}

	return tags
}

// extractTextFromHTML is a helper function that parses the given email body,
// which is expected to contain valid HTML, and returns the contents of all text
// nodes as a string.
func extractTextFromHTML(r io.Reader) (string, error) {
	var text []string
	tokenizer := html.NewTokenizer(r)
	for {
		tt := tokenizer.Next()
		if tt == html.ErrorToken {
			if tokenizer.Err() == io.EOF {
				break
			}
			return "", tokenizer.Err()
		}

		if tt == html.TextToken {
			text = append(text, strings.TrimSpace(tokenizer.Token().Data))
		}
	}

	return strings.Join(text, ""), nil
}

// extractPortalFromHnsDomain is a helper function that extracts the portal from
// a hns subdomain
func extractPortalFromHnsDomain(url string) string {
	matches := extractPortalURL.FindStringSubmatch(url)
	if len(matches) != 2 {
		return ""
	}
	return matches[1]
}

// resolveSkyTransferURLs takes a set of skytransfer URLs and attempts to
// resolve them to the underlying skylink
func resolveSkyTransferURLs(urls []string, tmpDir string, logger *logrus.Logger) ([]string, error) {
	logger.Debugf("resolving %v skytransfer.hns URLs\n", len(urls))

	// prepare a tmp dir
	dir, err := ioutil.TempDir(tmpDir, "skytransfer-resolve-")
	if err != nil {
		return nil, errors.AddContext(err, "could not create temporary directory")
	}

	logger.Debugf("generating tmp directory %v", dir)
	defer os.RemoveAll(dir)

	// write cypress config to disk
	err = writeCypressConfig(dir)
	if err != nil {
		return nil, err
	}

	// write cypress tests to disk
	err = writeCypressTests(dir, urls, logger)
	if err != nil {
		return nil, err
	}

	cmd := exec.Command("docker", "run", "-v", fmt.Sprintf("%v:/e2e", dir), "-w", "/e2e", "cypress/included:10.3.0") //nolint:gosec
	logger.Debugf("executing cmd %v", cmd.String())
	var out bytes.Buffer
	var stderr bytes.Buffer
	cmd.Stdout = &out
	cmd.Stderr = &stderr

	// run cypress
	err = cmd.Run()
	if err != nil {
		msg := fmt.Sprintf("failed running cypress tests, err %v, stderr %v, stdout %v", err, stderr.String(), out.String())
		logger.Debugf(msg)
		return nil, errors.New(msg)
	}

	// extract the skylinks from the output
	return extractSkylinks(out.Bytes()), nil
}

// writeCypressConfig writes the required cypress configuration to the given directory
func writeCypressConfig(dir string) error {
	err := os.WriteFile(filepath.Join(dir, "cypress.config.js"), []byte(cypressConfig), defaultFilePerm)
	return errors.AddContext(err, "could not write cypress config file")
}

// writeCypressTests generates the cypress tests for given URLs and writes them
// to the appropriate test file location in the given dir
func writeCypressTests(dir string, urls []string, logger *logrus.Logger) error {
	// build the tests
	var sb strings.Builder
	sb.WriteString("describe('SkyTransfer URL Resolver', () => {\n")

	before := sb.Len()
	for _, url := range urls {
		portal := extractPortalFromHnsDomain(url)
		if portal == "" {
			logger.Errorf("could not extract portal from url '%v'", url)
			continue
		}

		sb.WriteString(fmt.Sprintf("  it('Resolves skylink for %v', () => {\n", url))
		sb.WriteString("    cy.on('uncaught:exception', (err, runnable) => {return false});\n")
		sb.WriteString("    cy.on('fail', (e) => {return});\n")
		sb.WriteString(fmt.Sprintf("    cy.visit('%v');\n", url))
		sb.WriteString(fmt.Sprintf("    cy.intercept('https://%v/*').as('myReq');\n", portal))
		sb.WriteString("    cy.get('.ant-btn').contains('Download all files').click();\n")
		sb.WriteString("    cy.wait('@myReq').should(($obj) => {cy.task('log', $obj.request.url)});\n")
		sb.WriteString("    cy.wait(30000);\n")
		sb.WriteString("  })\n")
	}

	// check whether tests have been added
	if sb.Len() == before {
		return fmt.Errorf("no cypress tests generated for URLs %v", urls)
	}
	sb.WriteString("})\n")

	// prepare the directory
	integrationDir := filepath.Join(dir, "cypress", "integration")
	err := os.MkdirAll(integrationDir, defaultDirPerm)
	if err != nil {
		return err
	}

	// write the tests
	err = os.WriteFile(filepath.Join(integrationDir, "test.cy.js"), []byte(sb.String()), defaultFilePerm)
	return errors.AddContext(err, "could not write cypress tests file")
}

// shouldParseMediaType is a helper function that returns true if the given
// media type is one that we should parse
func shouldParseMediaType(mediaType string) bool {
	return strings.HasPrefix(mediaType, "application") ||
		strings.HasPrefix(mediaType, "message") ||
		strings.HasPrefix(mediaType, "multipart") ||
		strings.HasPrefix(mediaType, "text")
}<|MERGE_RESOLUTION|>--- conflicted
+++ resolved
@@ -62,22 +62,6 @@
 )
 
 var (
-<<<<<<< HEAD
-	// extractSkylink64RE is a regex that is capable of extracting base-64
-	// encoded skylinks from text
-	extractSkylink64RE = regexp.MustCompile(`.+?://.+?\..+?/([a-zA-Z0-9-_]{46})`)
-
-	// extractSkylink32RE is a regex that is capable of extracting base-32
-	// encoded skylinks from text
-	extractSkylink32RE = regexp.MustCompile(`.+?://.*?([a-zA-Z0-9-_]{55})`)
-
-	// extractSkytransferURL is a regex that is capable of extracting skytransfer URLs
-	extractSkytransferURL = regexp.MustCompile(`^.*((?:https://)?skytransfer.hns.*/.*?(\s|$))`)
-
-	// extractPortalURL is a regex that is capable of extracting the portal from
-	// an hns URL
-	extractPortalURL = regexp.MustCompile(`^https://.*\.hns\.(.*?)/.*`)
-=======
 	// extractSkylink64RE and extractSkylink64RE_2 are regexes capable of
 	// extracting base-64 encoded skylinks from text
 	extractSkylink64RE   = regexp.MustCompile(`.+?://.+?\..+?/([a-zA-Z0-9-_]{46})`)
@@ -87,7 +71,13 @@
 	// extracting base-32 encoded skylinks from text
 	extractSkylink32RE   = regexp.MustCompile(`(?i).+?://.*?([a-z0-9]{55})`)
 	extractSkylink32RE_2 = regexp.MustCompile(`(?i)(http.+|hxxp.+|\..+|://.+|^)([a-z0-9]{55})(\?.*)?$`)
->>>>>>> b8f2c2e1
+
+	// extractSkytransferURL is a regex that is capable of extracting skytransfer URLs
+	extractSkytransferURL = regexp.MustCompile(`^.*((?:https://)?skytransfer.hns.*/.*?(\s|$))`)
+
+	// extractPortalURL is a regex that is capable of extracting the portal from
+	// an hns URL
+	extractPortalURL = regexp.MustCompile(`^https://.*\.hns\.(.*?)/.*`)
 
 	// space matches all whitespace
 	space = regexp.MustCompile(`\s+`)
