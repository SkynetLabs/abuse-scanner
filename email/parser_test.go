--- conflicted
+++ resolved
@@ -226,11 +226,7 @@
 	logger.Out = ioutil.Discard
 
 	// create test database
-<<<<<<< HEAD
-	db, err := database.NewTestAbuseScannerDB(ctx, "testBuildAbuseReport", logger)
-=======
 	db, err := database.NewTestAbuseScannerDB(ctx, "testBuildAbuseReport")
->>>>>>> 41b1f04a
 	if err != nil {
 		t.Fatal(err)
 	}
