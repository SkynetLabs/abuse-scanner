--- conflicted
+++ resolved
@@ -2,6 +2,7 @@
 
 import (
 	"context"
+	"fmt"
 	"strings"
 	"time"
 
@@ -9,6 +10,7 @@
 	lock "github.com/square/mongo-lock"
 	"gitlab.com/NebulousLabs/errors"
 	"go.mongodb.org/mongo-driver/bson"
+	"go.mongodb.org/mongo-driver/bson/primitive"
 	"go.mongodb.org/mongo-driver/mongo"
 	"go.mongodb.org/mongo-driver/mongo/options"
 )
@@ -54,58 +56,6 @@
 		staticPortalHostName string
 	}
 
-<<<<<<< HEAD
-=======
-	// AbuseEmail represent an object in the emails collection.
-	AbuseEmail struct {
-		// fields set by fetcher
-		ID        primitive.ObjectID `bson:"_id"`
-		UID       string             `bson:"email_uid"`
-		UIDRaw    uint32             `bson:"email_uid_raw"`
-		Body      []byte             `bson:"email_body"`
-		From      string             `bson:"email_from"`
-		Subject   string             `bson:"email_subject"`
-		MessageID string             `bson:"email_message_id"`
-
-		InsertedBy string    `bson:"inserted_by"`
-		InsertedAt time.Time `bson:"inserted_at"`
-
-		Skip bool `bson:"skip"`
-
-		// fields set by parser
-		Parsed      bool        `bson:"parsed"`
-		ParsedAt    time.Time   `bson:"parsed_at"`
-		ParsedBy    string      `bson:"parsed_by"`
-		ParseResult AbuseReport `bson:"parse_result"`
-
-		// fields set by blocker
-		Blocked     bool      `bson:"blocked"`
-		BlockedAt   time.Time `bson:"blocked_at"`
-		BlockedBy   string    `bson:"blocked_by"`
-		BlockResult []string  `bson:"block_result"`
-
-		// fields set by finalizer
-		Finalized   bool      `bson:"finalized"`
-		FinalizedAt time.Time `bson:"finalized_at"`
-		FinalizedBy string    `bson:"finalized_by"`
-	}
-
-	// AbuseReport contains all information about an abuse report.
-	AbuseReport struct {
-		Skylinks []string      `bson:"skylinks"`
-		Reporter AbuseReporter `bson:"reporter"`
-		Sponsor  string        `bson:"sponsor"`
-		Tags     []string      `bson:"tags"`
-	}
-
-	// AbuseReporter encapsulates some information about the reporter.
-	AbuseReporter struct {
-		Name         string `bson:"name"`
-		Email        string `bson:"email"`
-		OtherContact string `bson:"other_contact"`
-	}
-
->>>>>>> 203ca92f
 	// abuseEmailLock represents a lock on an abuse email.
 	abuseEmailLock struct {
 		staticClient         *lock.Client
